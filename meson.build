project(
	'wayvnc',
	'c',
<<<<<<< HEAD
	version: '0.8.0',
=======
	version: '0.9-dev',
>>>>>>> 17841f9e
	license: 'ISC',
	default_options: [
		'c_std=gnu11',
		'warning_level=2',
	],
)

buildtype = get_option('buildtype')
host_system = host_machine.system()
prefix = get_option('prefix')

c_args = [
	'-D_GNU_SOURCE',
	'-DAML_UNSTABLE_API=1',

	'-Wno-unused-parameter',
	'-Wno-missing-field-initializers',
]

version = '"@0@"'.format(meson.project_version())
git = find_program('git', native: true, required: false)
if git.found()
	git_commit = run_command([git, 'rev-parse', '--short', 'HEAD'])
	git_branch = run_command([git, 'rev-parse', '--abbrev-ref', 'HEAD'])
	if git_commit.returncode() == 0 and git_branch.returncode() == 0
		version = '"v@0@-@1@ (@2@)"'.format(
			meson.project_version(),
			git_commit.stdout().strip(),
			git_branch.stdout().strip(),
		)
	endif
endif

add_project_arguments('-DPROJECT_VERSION=@0@'.format(version), language: 'c')

if buildtype != 'debug' and buildtype != 'debugoptimized'
	c_args += '-DNDEBUG'
endif

add_project_arguments(c_args, language: 'c')

cc = meson.get_compiler('c')

libm = cc.find_library('m', required: false)
librt = cc.find_library('rt', required: false)
libpam = cc.find_library('pam', required: get_option('pam'))

pixman = dependency('pixman-1')
gbm = dependency('gbm', required: get_option('screencopy-dmabuf'))
drm = dependency('libdrm')
xkbcommon = dependency('xkbcommon', version: '>=1.0.0')
wayland_client = dependency('wayland-client')
jansson = dependency('jansson')

aml_version = ['>=0.3.0', '<0.4.0']
neatvnc_version = ['>=0.9', '<0.10.0']

neatvnc_project = subproject(
	'neatvnc',
	required: false,
	version: neatvnc_version,
)

aml_project = subproject('aml', required: false, version: aml_version)
if aml_project.found()
	aml = aml_project.get_variable('aml_dep')
else
	aml = dependency('aml', version: aml_version)
endif

if neatvnc_project.found()
	neatvnc = neatvnc_project.get_variable('neatvnc_dep')
else
	neatvnc = dependency('neatvnc', version: neatvnc_version)
endif

inc = include_directories('include')

subdir('protocols')

sources = [
	'src/main.c',
	'src/strlcpy.c',
	'src/shm.c',
	'src/screencopy.c',
	'src/data-control.c',
	'src/output.c',
	'src/output-management.c',
	'src/pointer.c',
	'src/keyboard.c',
	'src/seat.c',
	'src/smooth.c',
	'src/cfg.c',
	'src/intset.c',
	'src/buffer.c',
	'src/pixels.c',
	'src/transform-util.c',
	'src/util.c',
	'src/json-ipc.c',
	'src/ctl-server.c',
	'src/ctl-commands.c',
	'src/option-parser.c',
        'src/table-printer.c',
]

dependencies = [
	libm,
	librt,
	pixman,
	aml,
	gbm,
	drm,
	wayland_client,
	neatvnc,
	xkbcommon,
	client_protos,
	jansson,
]

ctlsources = [
	'src/wayvncctl.c',
	'src/util.c',
	'src/json-ipc.c',
	'src/ctl-client.c',
	'src/ctl-commands.c',
	'src/strlcpy.c',
	'src/option-parser.c',
        'src/table-printer.c',
]

ctldependencies = [
	jansson,
]

config = configuration_data()

config.set('PREFIX', '"' + prefix + '"')

if host_system == 'linux' and get_option('systemtap') and cc.has_header('sys/sdt.h')
	config.set('HAVE_USDT', true)
endif

if cc.has_function('memfd_create')
	config.set('HAVE_MEMFD', true)
	config.set('HAVE_MEMFD_CREATE', true)
elif cc.has_function('SYS_memfd_create', prefix : '#include <sys/syscall.h>')
	config.set('HAVE_MEMFD', true)
endif

if gbm.found() and not get_option('screencopy-dmabuf').disabled()
	config.set('ENABLE_SCREENCOPY_DMABUF', true)
endif

if libpam.found()
	dependencies += libpam
	sources += 'src/pam_auth.c'
	config.set('ENABLE_PAM', true)
endif

configure_file(
	output: 'config.h',
	configuration: config,
)

executable(
	'wayvnc',
	sources,
	dependencies: dependencies,
	include_directories: inc,
	install: true,
)

executable(
	'wayvncctl',
	ctlsources,
	dependencies: ctldependencies,
	include_directories: inc,
	install: true,
)

scdoc = dependency('scdoc', native: true, required: get_option('man-pages'))
if scdoc.found()
	scdoc_prog = find_program(scdoc.get_pkgconfig_variable('scdoc'), native: true)
	sh = find_program('sh', native: true)
	mandir = get_option('mandir')
	manpages = {
		'wayvnc.scd': 'wayvnc.1',
		'wayvncctl.scd': 'wayvncctl.1',
	}

	foreach input, output : manpages
		custom_target(
			output,
			input: input,
			output: output,
			command: [
				sh, '-c', '@0@ <@INPUT@ >@1@'.format(scdoc_prog.path(), output)
			],
			install: true,
			install_dir: '@0@/man1'.format(mandir)
		)
	endforeach
endif

if get_option('tests')
	subdir('test')
endif<|MERGE_RESOLUTION|>--- conflicted
+++ resolved
@@ -1,11 +1,7 @@
 project(
 	'wayvnc',
 	'c',
-<<<<<<< HEAD
-	version: '0.8.0',
-=======
 	version: '0.9-dev',
->>>>>>> 17841f9e
 	license: 'ISC',
 	default_options: [
 		'c_std=gnu11',
